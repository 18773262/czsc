# coding: utf-8

from .ta import ma, macd, boll
from .utils import plot_kline
from .analyze import KlineAnalyze, is_bei_chi, find_zs

<<<<<<< HEAD
__version__ = "0.4.4"
=======
__version__ = "0.5.1"
>>>>>>> ab31e666
__author__ = "zengbin93"
__email__ = "zeng_bin8888@163.com"

<|MERGE_RESOLUTION|>--- conflicted
+++ resolved
@@ -4,11 +4,7 @@
 from .utils import plot_kline
 from .analyze import KlineAnalyze, is_bei_chi, find_zs
 
-<<<<<<< HEAD
-__version__ = "0.4.4"
-=======
 __version__ = "0.5.1"
->>>>>>> ab31e666
 __author__ = "zengbin93"
 __email__ = "zeng_bin8888@163.com"
 
