--- conflicted
+++ resolved
@@ -76,13 +76,10 @@
     length: float = None
     fake_bis: List[FakeBI] = None
 
-<<<<<<< HEAD
-=======
     def __post_init__(self):
         self.sdt = self.fx_a.dt
         self.edt = self.fx_b.dt
 
->>>>>>> b75dec72
 @dataclass
 class Signal:
     signal: str = None
@@ -175,10 +172,7 @@
 class Event:
     name: str
     operate: Operate
-<<<<<<< HEAD
-=======
 
->>>>>>> b75dec72
     # 多个信号组成一个因子，多个因子组成一个事件。
     # 单个事件是一系列同类型因子的集合，事件中的任一因子满足，则事件为真。
     factors: List[Factor]
@@ -187,13 +181,9 @@
         """判断 event 是否满足"""
         for factor in self.factors:
             if factor.is_match(s):
-<<<<<<< HEAD
-                return True, factor.name
-=======
                 # 顺序遍历，找到第一个满足的因子就退出。建议因子列表按关注度从高到低排序
                 return True, factor.name
 
->>>>>>> b75dec72
         return False, None
 
     def __repr__(self):
